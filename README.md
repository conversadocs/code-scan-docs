--- conflicted
+++ resolved
@@ -1,14 +1,4 @@
 # code-scan-docs
-<<<<<<< HEAD
-<!-- ALL-CONTRIBUTORS-BADGE:START - Do not remove or modify this section -->
-[![All Contributors](https://img.shields.io/badge/all_contributors-1-orange.svg?style=flat-square)](#contributors-)
-<!-- ALL-CONTRIBUTORS-BADGE:END -->
-A tool to scan a codebase for quality, security, and to generate documentation.
-
-## Contributors ✨
-
-Thanks goes to these wonderful people ([emoji key](https://allcontributors.org/docs/en/emoji-key)):
-=======
 
 `code-scan-docs` is an open-source tool that leverages AI to analyze your codebase, generating comprehensive documentation and conducting automated code reviews. By scanning your project's files and mapping their relationships, it provides valuable insights into dependencies and potential code issues, streamlining development and documentation workflows.
 
@@ -18,13 +8,13 @@
 
 Armed with this in-depth analysis, `code-scan-docs` can perform automated code reviews, identifying bad coding practices and potential security vulnerabilities. It also facilitates the creation of comprehensive documentation by generating content or populating existing templates, ensuring that your documentation stays up-to-date with minimal manual effort. Whether you're aiming to improve code quality, enhance security, or streamline documentation, `code-scan-docs` integrates seamlessly into your development workflow to support these goals.
 
-## Contributors
->>>>>>> c7bf841b
+## Contributors ✨
+
+Thanks goes to these wonderful people ([emoji key](https://allcontributors.org/docs/en/emoji-key)):
 
 <!-- ALL-CONTRIBUTORS-LIST:START - Do not remove or modify this section -->
 <!-- prettier-ignore-start -->
 <!-- markdownlint-disable -->
-<<<<<<< HEAD
 <table>
   <tbody>
     <tr>
@@ -32,16 +22,10 @@
     </tr>
   </tbody>
 </table>
-=======
->>>>>>> c7bf841b
 
 <!-- markdownlint-restore -->
 <!-- prettier-ignore-end -->
 
-<<<<<<< HEAD
 <!-- ALL-CONTRIBUTORS-LIST:END -->
 
-This project follows the [all-contributors](https://github.com/all-contributors/all-contributors) specification. Contributions of any kind welcome!
-=======
-<!-- ALL-CONTRIBUTORS-LIST:END -->
->>>>>>> c7bf841b
+This project follows the [all-contributors](https://github.com/all-contributors/all-contributors) specification. Contributions of any kind welcome!